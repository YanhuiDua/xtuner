--- conflicted
+++ resolved
@@ -135,10 +135,7 @@
         self.assertEqual(res2[0].reward["score"], 1.0)
         self.assertEqual(res2[1].reward["score"], 1.0)
 
-<<<<<<< HEAD
-=======
     @unittest.skipIf(not DAPO_DATA_PATH, "Skipping Dapo judger test because ROLLOUT_DAPO_DATA_PATH is not set.")
->>>>>>> fda1fe19
     def test_dapo_judger(self):
         from xtuner.v1.ray.judger.dapo_math import DapoMathJudgerConfig
         from xtuner.v1.utils.rl_test_utils import get_eos_token_from_model_path
@@ -160,10 +157,6 @@
             reward_judger_configs=[dapo_judger_config]
         )
         judger_controller = JudgerController.remote(judger_cfg)
-<<<<<<< HEAD
-        DAPO_DATA_PATH = os.path.join(os.getcwd(), "tests/resource/dapo_math_response_data.jsonl")
-=======
->>>>>>> fda1fe19
         judger_data, save_reward = construct_dapo_judger_data(DAPO_DATA_PATH)
         group_data = ray.get(judger_controller.run.remote(judger_data)) 
         reward = [data.reward["score"] for data in group_data]
