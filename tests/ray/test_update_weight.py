--- conflicted
+++ resolved
@@ -61,11 +61,8 @@
             dtype="bfloat16",
             skip_load_weights=True,
             context_length=256,
-<<<<<<< HEAD
-            worker_log_dir=self.worker_log_dir,
-=======
+            worker_log_dir=self.__class__.worker_log_dir,
             gpu_memory_utilization=0.5,
->>>>>>> 4ad85bb3
         )
 
         # training config
