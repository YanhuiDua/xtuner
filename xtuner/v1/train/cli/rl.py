--- conflicted
+++ resolved
@@ -40,19 +40,13 @@
     config: Annotated[Path, Parameter(group=Group("config-path", sort_key=0))],
 ):
     if not ray.is_initialized():
-<<<<<<< HEAD
-        if os.environ.get("RAY_MASTER_ADDR"):
-=======
         if os.getenv("RAY_MASTER_ADDR"):
->>>>>>> d7cdad2f
             master_addr = os.getenv("RAY_MASTER_ADDR", "127.0.0.1")
             client_port = os.getenv("RAY_CLIENT_PORT", "10001")
             ray_head_address = f"ray://{master_addr}:{client_port}"
             ray.init(address=ray_head_address)
         else:
             ray.init(num_cpus=128)
-<<<<<<< HEAD
-=======
 
     if os.getenv("XTUNER_RL_MEM_DIR"):
         print("Start to monitor actor memory")
@@ -60,7 +54,6 @@
         track_thread.daemon = True
         track_thread.start()
 
->>>>>>> d7cdad2f
     trainer_cfg = Config.fromfile(config)["trainer"]
     trainer = RLTrainer.from_config(trainer_cfg)
     trainer.fit()
