import asyncio
import copy
import os
from pathlib import Path
<<<<<<< HEAD
from typing import Dict, List, Optional
=======
from typing import List, cast
>>>>>>> 566f63c8

import ray
from ray.actor import ActorClass, ActorProxy

from xtuner.v1.data_proto.rl_data import (
    RLDataFlowItem,
    RLJudgerResponseItem,
    RLRolloutResponseItem,
    is_valid_for_training,
    update_dataflow_item,
    update_rollout_item,
)
from xtuner.v1.ray.environment.base_env import BaseEnvironment
<<<<<<< HEAD
from xtuner.v1.ray.rollout.controller import SampleParams
from xtuner.v1.utils import get_logger
=======
from xtuner.v1.utils import get_logger, ray_method
>>>>>>> 566f63c8


class RawSingleTurnEnvironment(BaseEnvironment):
    """A single-turn environment for handling generation and evaluation tasks.

    This class extends `BaseEnvironment` to provide a concrete implementation for
    single-turn interactions. It manages the rollout process for generating responses
    and can coordinate with a judger for evaluation.

    Args:
        environment (str): The name of the environment.
        rollout_pg: The placement group for scheduling rollout Ray actors.
        rollout_cfg (optional): Configuration for the rollout controller. Defaults to None.
        judger_pg (Any): The placement group for scheduling judger Ray actors.
                         Defaults to None indicates using the rollout_pg.
        judger_cfg (optional): Configuration for the judger controller. Defaults to None.
        rollout_controller (optional): An instance of the rollout controller. Defaults to None.
        judger_controller (optional): An instance of the judger controller. Defaults to None.
    """

    def __init__(
        self,
        environment: str,
        rollout_pg,
        rollout_cfg=None,
        judger_pg=None,
        judger_cfg=None,
        rollout_controller=None,
        judger_controller=None,
    ):
        super().__init__(
            environment, rollout_pg, rollout_cfg, judger_pg, judger_cfg, rollout_controller, judger_controller
        )
        if rollout_cfg:
            worker_log_dir = rollout_cfg.worker_log_dir
        elif judger_cfg:
            worker_log_dir = judger_cfg.worker_log_dir
        else:
            worker_log_dir = Path.cwd() / "work_dir"
        self.logger = get_logger(log_dir=worker_log_dir, tag="SingleTurnEnv")
        if rollout_cfg and rollout_cfg.enable_return_routed_experts:
            self.logger.info("!!! Enable `return routed experts` in rollout controller. !!!")
        self.rollout_timeout = rollout_cfg.rollout_timeout if rollout_cfg else 1200.0
        self.judger_timeout = judger_cfg.judger_timeout if judger_cfg else 1200.0
        # The timeout for the environment to wait for the rollout controller's response.
        # This should be longer than the controller's internal timeout (`rollout_timeout`)
        # to account for potential queuing delays and other overheads.
        self.timeout_multiplier = 2.0

<<<<<<< HEAD
    async def generate(
        self,
        group_data_items: List[RLDataFlowItem],
        sample_params: Optional[SampleParams] = None,
        extra_params: Optional[Dict] = None,
=======
    async def generate(  # type: ignore[override]
        self, group_data_items: List[RLDataFlowItem], sample_params=None, extra_params=None
>>>>>>> 566f63c8
    ) -> List[RLDataFlowItem]:
        """Generate responses for a batch of RLTextDataItem using the rollout
        controller.

        Each item in `group_data_items` will be sent to the rollout controller for response generation
        with the provided sampling parameters. The generated response string and state will be
        added to each RLTextDataItem in-place as `response_str` and `state` fields.

        Args:
            group_data_items (List[RLTextDataItem]):
                A list of RLTextDataItem objects containing the prompts/messages for generation.
            sample_params: Sampling parameters for the generation process. The type should match
                the rollout controller's expected sampling parameter type (e.g., SampleParams or dict).

        Returns:
            List[RLTextDataItem]:
                The same list of RLTextDataItem, with each item enriched with the generated response
                and state from the rollout controller.
        """
        if self.rollout_controller:
            response_future = []
            for sample in group_data_items:
                sample.data.extra_info["root_id"] = sample.uid.root_id
                sample.data.extra_info["action_id"] = sample.uid.action_id
                update_sample_params = sample_params

                if "partial_rollout_input_ids" in sample.env.rollout.extra_info:
                    rollout_extra_info = copy.deepcopy(sample.data.extra_info)
                    rollout_extra_info["partial_rollout_input_ids"] = sample.env.rollout.extra_info["partial_rollout_input_ids"]
                    if sample_params is not None:
                        update_sample_params = copy.deepcopy(sample_params)
                        update_sample_params.max_tokens = sample_params.max_tokens - (
                            len(sample.env.rollout.extra_info["partial_rollout_input_ids"])
                            - len(sample.data.input_ids)
                        )
                    self.logger.info(
                        f"action_id {sample.uid.action_id} pass partial_rollout_input_ids with length {len(sample.env.rollout.extra_info['partial_rollout_input_ids'])} and input_ids length {len(sample.data.input_ids)} to rollout controller and set max_tokens to {update_sample_params.max_tokens}"
                    )
                else:
                    rollout_extra_info = sample.data.extra_info

                fut = self.rollout_controller.rollout.remote(
                    prompt=sample.data.messages,
                    input_ids=sample.data.input_ids,
                    sample_params=update_sample_params,
                    extra_params=extra_params,
                    extra_info=rollout_extra_info,
                )
                response_future.append(fut)
            try:
                rollout_responses = await asyncio.wait_for(
                    asyncio.gather(*response_future), timeout=self.rollout_timeout * self.timeout_multiplier
                )
            except asyncio.TimeoutError:
                self.logger.error("Get rollout controller response timeout and return the failed response.")
                rollout_responses = [RLRolloutResponseItem(state="skipped") for _ in group_data_items]
            group_data_items = update_rollout_item(group_data_items, rollout_responses)
        return group_data_items

    @ray_method
    async def run(  # type: ignore[override]
        self, group_data_items: List[RLDataFlowItem], sample_params=None, extra_params=None
    ) -> List[RLDataFlowItem]:
        """Runs a full generation and judger cycle.

        This method first generates responses using the `generate` method and then,
        if a judger controller is available, it uses the judger to evaluate the
        generated responses.

        Args:
            data: The input data for the cycle. Can be a list of strings,
                a single `RLTextDataItem`, or a list of `RLTextDataItem`.
            sample_params: Sampling parameters for the generation process.

        Returns:
            The data enriched with generated responses and evaluation results.
            The format of the return value matches the format of the input `data`.
        """
        group_data_items = await self.generate(group_data_items, sample_params, extra_params)  # type: ignore[assignment]
        continue_judger = is_valid_for_training(group_data_items)
        if self.judger_controller and continue_judger:
            try:
                judger_responses: List[RLJudgerResponseItem] = await asyncio.wait_for(
                    self.judger_controller.run.remote(group_data_items),
                    timeout=self.judger_timeout * self.timeout_multiplier,
                )
            except asyncio.TimeoutError:
                self.logger.error("Get judger controller response timeout and return the failed response.")
                judger_responses = [
                    RLJudgerResponseItem(
                        extra_info={"state": "failed"},
                    )
                    for _ in group_data_items
                ]
            group_data_items = update_dataflow_item(group_data_items, "env.judger", judger_responses)
        return group_data_items


SingleTurnEnvironment = cast(
    ActorClass[RawSingleTurnEnvironment],
    ray.remote(max_concurrency=int(os.environ.get("RAY_MAX_CONCURRENCY", 1000)))(RawSingleTurnEnvironment),
)
SingleTurnEnvironmentProxy = ActorProxy[RawSingleTurnEnvironment]<|MERGE_RESOLUTION|>--- conflicted
+++ resolved
@@ -2,11 +2,7 @@
 import copy
 import os
 from pathlib import Path
-<<<<<<< HEAD
-from typing import Dict, List, Optional
-=======
-from typing import List, cast
->>>>>>> 566f63c8
+from typing import Dict, List, Optional, cast
 
 import ray
 from ray.actor import ActorClass, ActorProxy
@@ -20,12 +16,8 @@
     update_rollout_item,
 )
 from xtuner.v1.ray.environment.base_env import BaseEnvironment
-<<<<<<< HEAD
 from xtuner.v1.ray.rollout.controller import SampleParams
-from xtuner.v1.utils import get_logger
-=======
 from xtuner.v1.utils import get_logger, ray_method
->>>>>>> 566f63c8
 
 
 class RawSingleTurnEnvironment(BaseEnvironment):
@@ -75,16 +67,11 @@
         # to account for potential queuing delays and other overheads.
         self.timeout_multiplier = 2.0
 
-<<<<<<< HEAD
     async def generate(
         self,
         group_data_items: List[RLDataFlowItem],
         sample_params: Optional[SampleParams] = None,
         extra_params: Optional[Dict] = None,
-=======
-    async def generate(  # type: ignore[override]
-        self, group_data_items: List[RLDataFlowItem], sample_params=None, extra_params=None
->>>>>>> 566f63c8
     ) -> List[RLDataFlowItem]:
         """Generate responses for a batch of RLTextDataItem using the rollout
         controller.
