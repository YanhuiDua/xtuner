import asyncio
from pathlib import Path
from typing import Callable, List, Optional, Union

import ray
from cyclopts import Parameter
from pydantic import BaseModel, ConfigDict
from tqdm.auto import tqdm
from typing_extensions import Annotated

from transformers import AutoTokenizer, PreTrainedTokenizer, PreTrainedTokenizerFast
from xtuner.v1.data_proto.rl_data import RLDataFlowItem, RLDatasetItem, SampleParams, check_dataflow_item
from xtuner.v1.datasets import build_datasets
from xtuner.v1.datasets.config import DatasetConfigList
from xtuner.v1.ray.environment import BaseEnvironment
from xtuner.v1.ray.utils import create_task
from xtuner.v1.utils import get_logger


class EvaluatorConfig(BaseModel):
    """Configuration for the Evaluator in XTuner.

    This class defines the configuration parameters for model evaluation in XTuner, including four main aspects:

    - Dataset configuration: Specifies the evaluation dataset and tokenizer for text processing

    - Evaluator control logic: Manages concurrency levels and retry mechanisms for robust evaluation

    - Evaluation scheduling: Controls evaluation step intervals and sample size (either by ratio or absolute count)

    - Custom metric computation: Supports user-defined functions for specialized metric calculations

    Args:
        dataset_cfg (DatasetConfigList): Configuration for the evaluation dataset.
        tokenizer (PreTrainedTokenizer | PreTrainedTokenizerFast): Tokenizer used for text processing.
        evaluate_step (int): Step interval for triggering evaluation. Defaults to 1.
        eval_sample_ratio (float): Ratio of samples to evaluate from the generated samples. If > 0, overrides eval_sample_num. Defaults to 0 (use all samples).
        eval_sample_num (int): Number of samples to evaluate from the generated samples. Used if eval_sample_ratio is 0. Defaults to 0 (use all samples).
        max_concurrent (int): Maximum number of concurrent evaluation tasks. Defaults to 8.
        max_retry_times (int): Maximum number of retry attempts for failed evaluation tasks. Defaults to 2.
        compute_metric_func (Optional[Callable]): Optional function to compute or filter metrics for generated data groups. If None, uses default metric computation.

    **Examples:**

    Example configuration for evaluator with GSM8K dataset::

        from transformers import AutoTokenizer

        config = EvaluatorConfig(
            dataset_cfg=[{
                "dataset": DatasetConfig(name="gsm8k", anno_path="test_data.json"),
                "tokenize_fn": RLTextTokenizeFnConfig(max_length=512)
            }],
            tokenizer=AutoTokenizer.from_pretrained("model_path"),
            max_concurrent=32,
            eval_sample_ratio=0.8,  # Use 80% of samples
            evaluate_step=10,
            compute_metric_func=custom_accuracy_metric
        )
    """

    model_config = ConfigDict(arbitrary_types_allowed=True)

    enable_evaluate: Annotated[
        bool,
        Parameter(help="Flag to enable or disable evaluation during training."),
    ] = False
    enable_initial_evaluate: Annotated[
        bool,
        Parameter(help="Flag to enable or disable initial evaluation before training starts."),
    ] = False
    dataset_cfg: Annotated[
        DatasetConfigList,
        Parameter(help="Configuration for the dataset."),
    ]
    tokenizer: Annotated[
        Union[PreTrainedTokenizer, PreTrainedTokenizerFast, str],
        Parameter(help="Tokenizer for text processing."),
    ]
    max_concurrent: Annotated[
        int,
        Parameter(help="Maximum number of concurrent tasks."),
    ] = 512
    eval_sample_ratio: Annotated[
        float,
        Parameter(help="Ratio of samples to evaluate from the generated samples."),
    ] = 0
    eval_sample_num: Annotated[
        int,
        Parameter(help="Number of samples to evaluate from the generated samples."),
    ] = 0
    max_retry_times: Annotated[int, Parameter(help="Maximum number of retry attempts for failed tasks.")] = 2
    evaluate_step: Annotated[int, Parameter(help="Step interval for evaluation.")] = 1
    compute_metric_func: Annotated[
        Optional[Callable],
        Parameter(help="An optional function to filter or modify data groups after they are generated."),
    ] = None
    sample_params: Annotated[
        SampleParams,
        Parameter(help="Sampling parameters for evaluation."),
    ] = SampleParams()
    worker_log_dir: Annotated[Path, Parameter(help="Directory to save worker logs.")] = Path.cwd() / "work_dir"


@ray.remote
class Evaluator:
    """A Ray actor for evaluating a model's performance on a given dataset.

    The Evaluator generates responses using an environment controller or rollout controller, then it use default or
    custom computes metrics function to compute scores for generated samples. It returns the evaluation scores and
    generated samples.
    """

    def __init__(self, config: EvaluatorConfig, env_controller: BaseEnvironment):
        """Initialize the Evaluator.

        Args:
            config (EvaluatorConfig): The configuration for the evaluator.
            env_controller (EnvController): The environment controller used for
                generating responses.
        """
        self.config = config
        self.sample_params = self.config.sample_params
        self.dataset = (
            build_datasets(config.dataset_cfg, config.tokenizer)[0]
            if isinstance(config.tokenizer, (PreTrainedTokenizer, PreTrainedTokenizerFast))
            else build_datasets(
                config.dataset_cfg, AutoTokenizer.from_pretrained(config.tokenizer, trust_remote_code=True)
            )[0]
        )
        self.dataloader = iter(self.dataset)
        self.env_controller = env_controller
        self.failed_samples_count = 0
        self.return_list: List[RLDataFlowItem] = []
        if self.config.eval_sample_ratio > 0:
            self.eval_batch_size = int(len(self.dataset) * self.config.eval_sample_ratio)
        elif self.config.eval_sample_num > 0:
            self.eval_batch_size = self.config.eval_sample_num
        else:
            self.eval_batch_size = len(self.dataset)
        if self.config.compute_metric_func is not None:
            self.compute_metric = self.config.compute_metric_func
        else:
            self.compute_metric = self.default_compute_metric
        self.logger = get_logger(log_dir=config.worker_log_dir, tag="Evaluator")

    def default_compute_metric(self, samples):
        """Default metric computation function.

        Calculates accuracy based on whether the reward is positive.

        Args:
            samples (list): A list of RLDataFlowItem samples.

        Returns:
            dict: A dictionary containing the accuracy score.
        """
        return {"accuracy": sum(s.env.judger.reward["score"] > 0 for s in samples) / len(samples)}

    async def eval_worker_task(self, sample: RLDataFlowItem):
        """A single worker task to evaluate one sample.

        This task calls the environment controller to run the model on a
        sample. If it fails, it returns the sample with an incremented
        retry count.

        Args:
            sample (RLDataFlowItem): The data item to evaluate.

        Returns:
            RLDataFlowItem or None: The sample with retry information if it
                failed, or None if it succeeded or failed without a sample.
        """
        try:
            # note: In the evaluator, we convert the input sample to a list to adapt to the input format of single_turn_env
            group_sample = await self.env_controller.run.remote([sample], sample_params=self.sample_params)  # type: ignore[attr-defined]
            if not check_dataflow_item(group_sample):
                group_sample[0].extra_info.retry_times += 1
                return group_sample[0]
            self.return_list.append(group_sample[0])
        except Exception as e:
            self.logger.error(f"Worker task failed with exception: {e}. Returning meta for retry.")
            sample.extra_info.retry_times += 1
            return sample

    async def concurrent_eval_task_runner(self):
        """Runs evaluation tasks concurrently to generate a batch of samples.

        This method orchestrates the evaluation process by creating and managing
        a pool of asynchronous worker tasks. It continuously fetches data from
        the dataloader and submits evaluation tasks until the desired number of
        samples (`self.eval_batch_size`) has been successfully processed.
        """
        waiting_tasks = set()
        self.logger.info(f"Start to generate {self.eval_batch_size} samples for evaluate")
        self.logger.info(f"Evaluate sample parameters set to {self.sample_params}.")
        with tqdm(total=self.eval_batch_size, desc="Rollout for eval samples") as pbar:
            update_step = max(1, int(self.eval_batch_size * 0.1))
            next_update_threshold = update_step
            while len(self.return_list) < self.eval_batch_size and self.failed_samples_count < self.eval_batch_size:
                if len(self.return_list) >= next_update_threshold:
                    pbar.n = len(self.return_list)
                    pbar.refresh()
                    next_update_threshold += update_step
                while len(waiting_tasks) < self.config.max_concurrent:
                    if len(self.return_list) + len(waiting_tasks) >= self.eval_batch_size:
                        break
                    try:
                        data = next(self.dataloader)
                    except StopIteration:
                        self.dataloader = iter(self.dataset)
                        data = next(self.dataloader)
                        self.logger.warning("Restarting the evaluation dataset.")
                    data_item = RLDataFlowItem(data=RLDatasetItem(**data))
                    task = create_task(self.eval_worker_task(data_item))
                    waiting_tasks.add(task)

                if len(waiting_tasks) == 0:
                    break

                done_tasks, pending_tasks = await asyncio.wait(
                    waiting_tasks, timeout=0.1, return_when=asyncio.FIRST_COMPLETED
                )
                for task in done_tasks:
                    result = task.result()
                    if result is not None:
                        if result.extra_info.retry_times < self.config.max_retry_times:
                            # If the retry count is less than max_retry_times, retry the task
                            retry_task = create_task(self.eval_worker_task(result))
                            pending_tasks.add(retry_task)
                        else:
                            self.logger.error(f"Max retry reached for {result.data}. Not retrying.")
                            self.failed_samples_count += 1

                waiting_tasks = pending_tasks

            pbar.n = len(self.return_list)
            pbar.refresh()

        if self.failed_samples_count == self.eval_batch_size:
<<<<<<< HEAD
            self.logger.error(
                f"{self.failed_samples_count} samples failed and were skipped. Pausing rollout controller."
            )
        else:
            self.logger.error(
=======
            self.logger.warning(
                f"{self.failed_samples_count} samples failed and were skipped. Pausing rollout controller."
            )
        else:
            self.logger.info(
>>>>>>> fda1fe19
                f"Target batch size reached, and {self.failed_samples_count} samples failed and were skipped. Pausing rollout controller."
            )
        ray.get(self.env_controller.pause.remote())

        if waiting_tasks:
            await asyncio.wait_for(asyncio.gather(*waiting_tasks, return_exceptions=True), timeout=10)

    async def run(self, return_samples=False):
        """Run the full evaluation process.

        This method resets the state, runs the concurrent task runner,
        computes the final metrics, and returns the results.

        Args:
            sample_params (Optional[SampleParams]): Sampling parameters for
                generation. Defaults to a greedy strategy.
            return_samples (bool): Whether to return the generated samples
                along with the scores. Defaults to False.

        Returns:
            dict or Tuple[dict, list]: The evaluation scores, and optionally
                the generated samples.
        """
        self.return_list = []
        self.dataloader = iter(self.dataset)
        ray.get(self.env_controller.restart.remote())  # type: ignore[attr-defined]
        await self.concurrent_eval_task_runner()
        if len(self.return_list) == 0:
            self.logger.warning("No valid samples were generated during evaluation.")
            return {} if not return_samples else ({}, [])
        scores = self.compute_metric(self.return_list)
        # To match the training format : each group's data is a list
        self.eval_samples = [[sample] for sample in self.return_list]
        if return_samples:
            return scores, self.eval_samples
        return scores<|MERGE_RESOLUTION|>--- conflicted
+++ resolved
@@ -238,19 +238,11 @@
             pbar.refresh()
 
         if self.failed_samples_count == self.eval_batch_size:
-<<<<<<< HEAD
-            self.logger.error(
-                f"{self.failed_samples_count} samples failed and were skipped. Pausing rollout controller."
-            )
-        else:
-            self.logger.error(
-=======
             self.logger.warning(
                 f"{self.failed_samples_count} samples failed and were skipped. Pausing rollout controller."
             )
         else:
             self.logger.info(
->>>>>>> fda1fe19
                 f"Target batch size reached, and {self.failed_samples_count} samples failed and were skipped. Pausing rollout controller."
             )
         ray.get(self.env_controller.pause.remote())
