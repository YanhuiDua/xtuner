import re
from typing import Any, List, Optional, Tuple

from pydantic import BaseModel, Field

from .native import NativeJudger


# Adapted from https://github.com/volcengine/verl/blob/main/verl/utils/reward_score/math_dapo.py


def last_boxed_only_string(string: str) -> Optional[str]:
    """Extract the last LaTeX boxed expression from a string.

    Args:
        string: Input string containing LaTeX code

    Returns:
        The last boxed expression or None if not found
    """
    idx = string.rfind("\\boxed{")
    if idx < 0:
        return None

    i = idx
    right_brace_idx = None
    num_left_braces_open = 0

    while i < len(string):
        if string[i] == "{":
            num_left_braces_open += 1
        if string[i] == "}":
            num_left_braces_open -= 1
            if num_left_braces_open == 0:
                right_brace_idx = i
                break
        i += 1

    return string[idx : right_brace_idx + 1] if right_brace_idx is not None else None


def remove_boxed(s: str) -> str:
    """Remove the LaTeX boxed command from a string.

    Args:
        s: String with format "\\boxed{content}"

    Returns:
        The content inside the boxed command
    """
    left = "\\boxed{"
    assert s[: len(left)] == left, f"box error: {s}"
    assert s[-1] == "}", f"box error: {s}"
    return s[len(left) : -1]


# Constants for normalization
SUBSTITUTIONS = [
    ("an ", ""),
    ("a ", ""),
    (".$", "$"),
    ("\\$", ""),
    (r"\ ", ""),
    (" ", ""),
    ("mbox", "text"),
    (",\\text{and}", ","),
    ("\\text{and}", ","),
    ("\\text{m}", "\\text{}"),
]

REMOVED_EXPRESSIONS = [
    "square",
    "ways",
    "integers",
    "dollars",
    "mph",
    "inches",
    "hours",
    "km",
    "units",
    "\\ldots",
    "sue",
    "points",
    "feet",
    "minutes",
    "digits",
    "cents",
    "degrees",
    "cm",
    "gm",
    "pounds",
    "meters",
    "meals",
    "edges",
    "students",
    "childrentickets",
    "multiples",
    "\\text{s}",
    "\\text{.}",
    "\\text{\ns}",
    "\\text{}^2",
    "\\text{}^3",
    "\\text{\n}",
    "\\text{}",
    r"\mathrm{th}",
    r"^\circ",
    r"^{\circ}",
    r"\;",
    r",\!",
    "{,}",
    '"',
    "\\dots",
]


def normalize_final_answer(final_answer: str) -> str:
    """Normalize a final answer to a quantitative reasoning question.

    Args:
        final_answer: The answer string to normalize

    Returns:
        Normalized answer string
    """
    final_answer = final_answer.split("=")[-1]

    # Apply substitutions and removals
    for before, after in SUBSTITUTIONS:
        final_answer = final_answer.replace(before, after)
    for expr in REMOVED_EXPRESSIONS:
        final_answer = final_answer.replace(expr, "")

    # Extract and normalize LaTeX math
    final_answer = re.sub(r"(.*?)(\$)(.*?)(\$)(.*)", "$\\3$", final_answer)
    final_answer = re.sub(r"(\\text\{)(.*?)(\})", "\\2", final_answer)
    final_answer = re.sub(r"(\\textbf\{)(.*?)(\})", "\\2", final_answer)
    final_answer = re.sub(r"(\\overline\{)(.*?)(\})", "\\2", final_answer)
    final_answer = re.sub(r"(\\boxed\{)(.*)(\})", "\\2", final_answer)

    # Normalize shorthand TeX:
    #  \fracab -> \frac{a}{b}
    #  \frac{abc}{bef} -> \frac{abc}{bef}
    #  \fracabc -> \frac{a}{b}c
    #  \sqrta -> \sqrt{a}
    #  \sqrtab -> sqrt{a}b
    final_answer = re.sub(r"(frac)([^{])(.)", "frac{\\2}{\\3}", final_answer)
    final_answer = re.sub(r"(sqrt)([^{])", "sqrt{\\2}", final_answer)
    final_answer = final_answer.replace("$", "")

    # Normalize numbers
    if final_answer.replace(",", "").isdigit():
        final_answer = final_answer.replace(",", "")

    return final_answer.strip()


def is_correct_minerva(
    solution_str: str, gt: str, gt_need_extract: bool = False, answer_pattern: str = r"(?i)Answer\s*:\s*([^\n]+)"
) -> tuple[bool, str]:
    """Check if the solution is correct according to Minerva criteria.

    Args:
        solution_str: The solution string to check
        gt: The ground truth answer
        gt_need_extract: Whether the ground truth needs extraction
        answer_pattern: Regex pattern to extract the answer

    Returns:
        Tuple of (is_correct, normalized_prediction)
    """
    # Extract answer from solution
    match = re.findall(answer_pattern, solution_str)
    extracted_answer = match[-1] if match else "[INVALID]"
    pred = normalize_final_answer(extracted_answer)

    # Process ground truth
    if gt_need_extract:
        gt = normalize_final_answer(remove_boxed(last_boxed_only_string(gt)))  # type: ignore[arg-type]
    else:
        gt = normalize_final_answer(gt)

    return (pred == gt), pred


def is_correct_strict_box(
    pred: str, gt: str, pause_tokens_index: Optional[list[int]] = None
) -> tuple[int, Optional[str]]:
    """Check if the prediction is correct using strict boxed answer criteria.

    Args:
        pred: The prediction string
        gt: The ground truth answer
        pause_tokens_index: Indices of pause tokens

    Returns:
        Tuple of (score, extracted_prediction)
    """
    # Extract the relevant part of the prediction
    if pause_tokens_index is not None:
        assert len(pause_tokens_index) == 4
        pred = pred[pause_tokens_index[-1] - 100 :]
    else:
        pred = pred[-100:]

    # Extract and check the boxed answer
    boxed_pred = last_boxed_only_string(pred)
    extracted_pred = remove_boxed(boxed_pred) if boxed_pred is not None else None
    # print("==========", extracted_pred, gt)

    return 1 if (extracted_pred == gt) else -1, extracted_pred


def verify(
    solution_str: str, answer: str, strict_box_verify: bool = False, pause_tokens_index: Optional[list[int]] = None
) -> Tuple[bool, Optional[str]]:
    """Verify if the solution is correct.

    Args:
        solution_str: The solution string to verify
        answer: The ground truth answer
        strict_box_verify: Whether to use strict box verification
        pause_tokens_index: Indices of pause tokens

    Returns:
        True if the solution is correct, False otherwise
    """
    if strict_box_verify:
        correct, pred = is_correct_strict_box(solution_str, answer, pause_tokens_index)
        return correct == 1, pred  # type: ignore[arg-type]

    correct, pred = is_correct_minerva(solution_str, answer)
    return correct, pred  # type: ignore[arg-type]


def compute_score(
    solution_str: str,
    ground_truth: str,
    strict_box_verify: bool = False,
    pause_tokens_index: Optional[list[int]] = None,
) -> dict:
    """Compute the reward score for a solution.

    Args:
        solution_str: The solution string
        ground_truth: The ground truth answer
        strict_box_verify: Whether to use strict box verification
        pause_tokens_index: Indices of pause tokens

    Returns:
        Reward score (1.0 for correct, -1.0 for incorrect)
    """
    # Limit solution length for efficiency
    solution_str = solution_str[-300:]  # The longest answer in MATH-500 has 159 characters

    # Verify the solution
    correct, pred = verify(solution_str, ground_truth, strict_box_verify, pause_tokens_index)

    reward = 1.0 if correct else -1.0
    acc = correct

    return {"score": reward, "acc": acc}


def compute_reward(response, label, extra_info):
    predict_str = response

    eos_token = extra_info["eos_token"]
    if isinstance(eos_token, list):
        for eos in eos_token:
            if response.endswith(eos):
                response = response[: -len(eos)]
                break
    else:
        if response.endswith(eos_token):
            response = response[: -len(eos_token)]

    out = compute_score(response, label)
    reward = out["score"]

    overlong_reward = 0
    if extra_info.get("enable_overlong_buffer", None):
        overlong_buffer_len = extra_info["overlong_buffer_len"]
        expected_len = extra_info["max_response_len"] - overlong_buffer_len
        valid_response_length = len(
            extra_info["tokenizer"](predict_str, return_tensors="pt")["input_ids"].flatten().tolist()
        )
        exceed_len = valid_response_length - expected_len
        overlong_penalty_factor = extra_info["overlong_penalty_factor"]
        overlong_reward = min(-exceed_len / overlong_buffer_len * overlong_penalty_factor, 0)
    reward += overlong_reward
    return {"score": reward, "acc": out["acc"]}


class DapoMathJudgerConfig(BaseModel):
    judger_name: str = "dapo_math"
    eos_token: List[str] | str
    enable_overlong_buffer: bool
    score: int = 1
    format_score: int = 0
    max_response_len: Optional[int] = None
    overlong_buffer_len: Optional[int] = None
    overlong_penalty_factor: Optional[float] = None
    tokenizer: Any = None
    extra_info: dict = Field(default_factory=dict)

    def __init__(
        self,
        judger_name: str,
        eos_token: List[str] | str,
        enable_overlong_buffer: bool,
        max_response_len: Optional[int],
        overlong_buffer_len: Optional[int],
        overlong_penalty_factor: Optional[float],
        tokenizer: Any,
        score: int = 1,
        format_score: int = 0,
        extra_info: dict = {},
    ):
        # 初始化基类
        super().__init__(
            judger_name=judger_name,
            eos_token=eos_token,
            enable_overlong_buffer=enable_overlong_buffer,
            score=score,
            format_score=format_score,
            max_response_len=max_response_len,
            overlong_buffer_len=overlong_buffer_len,
            overlong_penalty_factor=overlong_penalty_factor,
            tokenizer=tokenizer,
            extra_info=extra_info,
        )

<<<<<<< HEAD
        assert eos_token and len(eos_token) > 0, "eos_token must be provided"

=======
>>>>>>> fda1fe19
        self.extra_info.update(
            {
                "eos_token": eos_token,
                "score": score,
                "format_score": format_score,
            }
        )

        if enable_overlong_buffer:
            assert max_response_len is not None
            assert overlong_buffer_len is not None
            assert overlong_penalty_factor is not None
            assert tokenizer is not None
            self.extra_info.update(
                {
                    "enable_overlong_buffer": enable_overlong_buffer,
                    "max_response_len": max_response_len,
                    "overlong_buffer_len": overlong_buffer_len,
                    "overlong_penalty_factor": overlong_penalty_factor,
                    "tokenizer": tokenizer,
                }
            )

    def build(self):
        return NativeJudger(judger_name=self.judger_name, reward_func=compute_reward, extra_info=self.extra_info)<|MERGE_RESOLUTION|>--- conflicted
+++ resolved
@@ -329,12 +329,8 @@
             tokenizer=tokenizer,
             extra_info=extra_info,
         )
-
-<<<<<<< HEAD
         assert eos_token and len(eos_token) > 0, "eos_token must be provided"
 
-=======
->>>>>>> fda1fe19
         self.extra_info.update(
             {
                 "eos_token": eos_token,
