import asyncio
from pathlib import Path
from typing import Any, Dict, List, Optional

import httpx
import ray
from cyclopts import Parameter
from pydantic import BaseModel, ConfigDict
from tqdm.auto import tqdm
from typing_extensions import Annotated

from xtuner.v1.data_proto.rl_data import RLDataFlowItem
from xtuner.v1.ray.environment import SingleTurnEnvironment
from xtuner.v1.ray.rollout.controller import SampleParams
from xtuner.v1.ray.utils import create_task
from xtuner.v1.utils import get_logger

from .replay_buffer import ReplayBuffer, ReplayBufferConfig, determine_group_state


class DataFlowConfig(BaseModel):
    """Data flow configuration for XTuner.

    Simple configuration for managing concurrent data generation workflows
    in reinforcement learning training.

    Args:
        env (str): Environment identifier. Defaults to "".
        max_concurrent (int): Maximum concurrent tasks. Defaults to 8.
        prompt_repeat_k (int): Times to repeat each prompt. Defaults to 1.
        global_batch_size (int): Target samples to collect. Defaults to 8.
        max_retry_times (int): Maximum retry attempts. Defaults to 1.
        enable_partial_rollout (int): Enable async mode (1) or disable (0). Defaults to 0.
        sample_params (SampleParams): Model sampling parameters. Defaults to SampleParams().

    **Examples:**

    Example configuration for dataflow::

        config = DataFlowConfig(
            env="test_env",
            max_concurrent=256,
            global_batch_size=1024,
            prompt_repeat_k=8,
            sample_params=SampleParams(max_tokens=2048),
        )
    """

    model_config = ConfigDict(extra="forbid")

    env: Annotated[
        str,
        Parameter(help="Environment name to set for the dataflow."),
    ] = ""
    max_concurrent: Annotated[
        Optional[int],
        Parameter(help="Maximum number of concurrent tasks."),
    ] = None
    max_retry_times: Annotated[
        int,
        Parameter(help="Maximum number of retry task for failed samples."),
    ] = 3
    prompt_repeat_k: Annotated[
        int,
        Parameter(help="Number of times to repeat each prompt."),
    ] = 1
    global_batch_size: Annotated[
        int,
        Parameter(help="Target number of samples to collect before stopping."),
    ] = 8
    enable_partial_rollout: Annotated[
        int, Parameter(help="Whether to enable async rollout_controller. 1 for enabled, 0 for disabled")
    ] = 0
    sample_params: Annotated[SampleParams, Parameter(help="Parameters for sampling from the model.")] = SampleParams()
    extra_params: Annotated[Dict, Parameter(help="Extra parameters for rollout.")] = {}
    worker_log_dir: Annotated[Path, Parameter(help="Directory to save worker logs.")] = Path.cwd() / "work_dir"

    def model_post_init(self, __context: Any) -> None:
        self.worker_log_dir.mkdir(parents=True, exist_ok=True)


@ray.remote
class DataFlow:
    """A Ray actor that manages the data flow for reinforcement learning.

    This class is responsible for sampling prompts, interacting with the environment or to generate responses,
    processing the results, and storing them in a replay buffer. It orchestrates the asynchronous generation of
    training data.
    """

    def __init__(
        self,
        env: str,
        dataflow_cfg: DataFlowConfig,
        replay_buffer_cfg: ReplayBufferConfig,
        environment: SingleTurnEnvironment,
    ):
        """Initializes the DataFlow actor.

        Args:
            env (str): The name of the environment.
            dataflow_cfg (DataFlowConfig): Configuration for the data flow.
            replay_buffer_cfg (ReplayBufferConfig): Configuration for the
                replay buffer.
            environment (EnvController): The environment controller actor.
            postprocessor (Optional[Callable]): An optional function to
                post-process the generated samples.
        """
        self.env = env
        self.config = dataflow_cfg
        replay_buffer_cfg.worker_log_dir = self.config.worker_log_dir
        self.replay_buffer = ReplayBuffer.remote(replay_buffer_cfg)  # type: ignore[attr-defined]
        self.env_controller = environment
        self.send_samples_count = 0
        self.finished_samples_count = 0
        self.failed_samples_count = 0
        self.skipped_sample_count = 0
        self.logger = get_logger(log_dir=self.config.worker_log_dir, tag="DataFlow")
        self.target_batch_size = self.config.global_batch_size
        self.logger.info(f"DataFlowConfig:\n{self.config.model_dump_json(indent=2)}")
        rollout_info = ray.get(self.env_controller.get_rollout_info.remote())  # type: ignore[attr-defined]
        self.worker_url_list = list(rollout_info["server_url_dict"].values())
        self.logger.info(f"DataFlow connected to active rollout workers url: {self.worker_url_list}")
        rollout_config = rollout_info["rollout_config"]
        max_concurrent = int(
            (
                rollout_config.rollout_max_batch_size_per_instance
                * len(self.worker_url_list)
                / self.config.prompt_repeat_k
            )
            * rollout_config.allow_over_concurrency_ratio
        )

        if self.config.max_concurrent is None:
            self.config.max_concurrent = max_concurrent
            self.logger.info(
                f"Set Dataflow max_concurrent to {self.config.max_concurrent} based on rollout max batch size and number of workers."
            )
        else:
            self.logger.warning(
                f"Dataflow max_concurrent is set to {self.config.max_concurrent}, we proposed to set max_concurrent to {max_concurrent} based on rollout_max_batch_size_per_instance."
            )
        self.enable_partial_rollout = self.config.enable_partial_rollout

    def _reset_internal_states(
        self,
        global_batch_size: Optional[int] = None,
        sample_params: Optional[SampleParams] = None,
        extra_params: Optional[Dict] = None,
    ):
        """Resets all internal state variables of DataFlow."""
        self.send_samples_count = 0
        self.finished_samples_count = 0
        self.failed_samples_count = 0
        self.skipped_sample_count = 0
        if global_batch_size and global_batch_size > 0:
            self.target_batch_size = global_batch_size
        else:
            self.target_batch_size = self.config.global_batch_size

        self.sample_params = sample_params if sample_params else self.config.sample_params
        self.extra_params = extra_params if extra_params else self.config.extra_params
        logger_msg = (
            f"DataFlow internal states reset for new run: target_batch_size={self.target_batch_size}, "
            f"sample_params: {self.sample_params}, extra_params: {self.extra_params}, "
            f"enable_partial_rollout={self.enable_partial_rollout}."
        )
        self.logger.info(logger_msg)

    def get_train_dataset_length(self):
        """Gets the length of the training dataset from the replay buffer."""
        return ray.get(self.replay_buffer.get_train_dataset_length.remote())

    async def worker_task(self, group_samples_for_retry: Optional[List[RLDataFlowItem]] = None):
        """A single worker task to generate and process a group of samples.

        This task performs the following steps:
        1. Samples a prompt from the replay buffer (or uses a sample for retry).
        2. Calls the environment controller or rollout controller to generate a response.
        3. Post-processes the generated samples use default postprocessor and custom postprocessor.
        4. Adds the filtered samples to the replay buffer.

        Args:
            group_samples_for_retry (Optional[List[RLDataFlowItem]]): A group
                of samples to retry if a previous attempt failed. Defaults to
                None.

        Returns:
            Optional[List[RLDataFlowItem]]: The group of samples if the task
            fails and needs to be retried, otherwise None.
        """
        # step 1: sample
        # TODO(@duanyanhui): More fine-grained control over group data generation:
        # Pass n to the inference engine to ensure that the same data is processed by the same server, improving efficiency.
        group_data_items = await self.replay_buffer.sample.remote(  # type: ignore[attr-defined]
            self.env, self.enable_partial_rollout, self.config.prompt_repeat_k
        )
        assert len(group_data_items) > 0, "Sampled empty group data items from replay buffer."
        action_id = group_data_items[0].uid.action_id
        # step 2: env generate
        group_data_items = await self.env_controller.run.remote(  # type: ignore[attr-defined]
            group_data_items, sample_params=self.sample_params, extra_params=self.extra_params
        )

        # Step 3: Determine the sample's state and act accordingly.
        group_state = determine_group_state(group_data_items)
        self.logger.debug(f"Determined replay state for {action_id}: {group_state}")
        if group_state == "completed":
            group_data_items = await self.replay_buffer.post_processor.remote(group_data_items)  # type: ignore[attr-defined]
            if len(group_data_items) > 0:
                await self.replay_buffer.add.remote(group_data_items)  # type: ignore[attr-defined]
            self.logger.debug(f"Worker task completed successfully for {action_id}.")
        elif group_state == "interrupted":
            await self.replay_buffer.add.remote(group_data_items)  # type: ignore[attr-defined]
            self.logger.debug(f"Adding interrupted sample {action_id} to interrupted storage")
        elif group_state == "skipped":
            self.skipped_sample_count += 1
            self.logger.info(f"Total skipped samples count: {self.skipped_sample_count}")
        else:
            self.logger.error(f"Unexpected group state '{group_state}' for action_id {action_id}.")

    async def concurrent_task_runner(self):
        """Orchestrates the concurrent execution of worker tasks to generate a
        batch of training data.

        This method manages a pool of asynchronous worker tasks to collect a
        specified number of samples (`self.global_batch_size`). It handles
        task scheduling, retries for failed tasks, and progress tracking.

        The process is as follows:
        1.  Continuously spawns new `worker_task` instances until the
            number of in-flight tasks reaches `self.config.max_concurrent`.
        2.  Uses `asyncio.wait` to efficiently handle completed tasks.
        3.  If a task fails but is retryable, it is rescheduled with the same
            data, up to `self.config.max_retry_times`.
        4.  If a task fails permanently, it is logged and counted.
        5.  A progress bar (`tqdm`) is updated as samples are successfully
            processed.
        6.  Once `global_batch_size` is reached, the environment controller is
            paused, and the method waits for any remaining tasks to finish
            before completing.
        """
        waiting_tasks = set()
        with tqdm(total=self.target_batch_size, desc="rollout_controller for training samples") as pbar:
            update_step = max(1, int(self.target_batch_size * 0.01))
            next_update_threshold = update_step
            while (
                self.finished_samples_count < self.target_batch_size
<<<<<<< HEAD
                and self.skipped_sample_count < self.target_batch_size
=======
                and self.failed_samples_count < self.target_batch_size * max(self.config.max_retry_times, 1)
                and self.skipped_sample_count < self.target_batch_size * max(self.config.max_retry_times, 1)
>>>>>>> d7cdad2f
            ):
                if self.finished_samples_count >= next_update_threshold:
                    pbar.n = self.finished_samples_count
                    pbar.refresh()
                    next_update_threshold += update_step
                while len(waiting_tasks) < self.config.max_concurrent:
                    # In async mode, we keep spawning. In sync mode, we stop if we have enough tasks in flight.
                    if (
                        not self.config.enable_partial_rollout
                        and self.finished_samples_count + len(waiting_tasks) >= self.target_batch_size
                    ):
                        break
                    task = create_task(self.worker_task())
                    waiting_tasks.add(task)

                _, pending_tasks = await asyncio.wait(waiting_tasks, timeout=0.1, return_when=asyncio.FIRST_COMPLETED)
                self.finished_samples_count = ray.get(self.replay_buffer.get_finished_samples.remote())
                waiting_tasks = pending_tasks

            pbar.n = self.finished_samples_count
            pbar.refresh()

        if self.finished_samples_count >= self.target_batch_size:
            self.logger.info(
                f"Target batch size {self.target_batch_size} reached with {self.finished_samples_count} finished samples."
            )
        else:
            self.logger.info(
                f"Stopping data generation as skipped samples {self.skipped_sample_count} reached target batch size {self.target_batch_size}."
            )
        # NOTE: Directly send pause requests to rollout workers because calling `rollout_controller.pause()`
        # would be queued behind many worker tasks, causing a significant delay.
        if self.enable_partial_rollout:
            self.logger.info("Start pausing env controller.")
            await self.pause()
            while len(waiting_tasks) > 0:
                done_tasks, pending_tasks = await asyncio.wait(
                    waiting_tasks, timeout=0.1, return_when=asyncio.FIRST_COMPLETED
                )
                if len(pending_tasks) > 0:
                    await self.pause()
                waiting_tasks = pending_tasks
            self.logger.info("All worker tasks have completed after pausing env controller.")

        self.logging_replaybuffer_state()
        self.logger.info(ray.get(self.env_controller.get_rollout_stats.remote()))  # type: ignore[attr-defined]

    async def pause(self, timeout: float = 60.0):
        """Asynchronously sends abort requests to all rollout workers."""
        rollout_info = ray.get(self.env_controller.get_rollout_info.remote())  # type: ignore[attr-defined]
        self.worker_url_list = list(rollout_info["server_url_dict"].values())

        if not self.worker_url_list:
            self.logger.info("No active rollout workers to pause.")
            return

        async with httpx.AsyncClient() as client:
            tasks = [self._send_abort_request(client, url, timeout=timeout) for url in self.worker_url_list]
            results = await asyncio.gather(*tasks)

        failed_workers = [url for url, success in results if not success]
        succeeded_count = len(self.worker_url_list) - len(failed_workers)

        if failed_workers:
            self.logger.warning(
                f"Abort requests completed. Succeeded: {succeeded_count}, "
                f"Failed: {len(failed_workers)}. Failed workers: {failed_workers}"
            )
        else:
            self.logger.debug(f"All {succeeded_count} abort requests sent successfully.")

    async def run(
        self,
        num: Optional[int] = None,
        sample_params: Optional[SampleParams] = None,
        extra_params: Optional[Dict] = None,
        dump: bool = False,
        dump_path: Optional[str] = None,
        resume: bool = False,
        resume_path: Optional[str] = None,
    ):
        """Starts the data generation process.

        This method resets the internal state and runs the concurrent task
        runner to collect a new batch of samples.

        Returns:
            List[RLDataFlowItem]: A list of collected training samples.
        """
        self._reset_internal_states(global_batch_size=num, sample_params=sample_params, extra_params=extra_params)

        if resume:
            assert resume_path, "Resuming is enabled but no resume path is provided."
            self.logger.info(f"Resuming replay buffer from {resume_path}")
            await self.replay_buffer.resume.remote(resume_path)

        await self.concurrent_task_runner()

        if dump:
            assert dump_path, "Dumping is enabled but no dump path is provided."
            self.logger.info(f"Dump replay buffer from {dump_path}")
            await self.replay_buffer.dump.remote(dump_path)

        return await self.replay_buffer.get_samples.remote(self.target_batch_size)  # type: ignore[attr-defined]

    def logging_replaybuffer_state(self):
        ray.get(self.replay_buffer.print.remote())

    def get_replaybuffer_status(self):
        return ray.get(self.replay_buffer.status.remote())

    def clear_replaybuffer(self):
        return ray.get(self.replay_buffer.clear.remote())

    async def _send_abort_request(self, client, url, timeout):
        worker_url = f"{url}/abort_request"
        try:
            response = await client.post(worker_url, json={"abort_all": True}, timeout=timeout)
            response.raise_for_status()
            self.logger.debug(f"Successfully sent abort request to {url}")
            return url, True
        except Exception as e:
            self.logger.error(f"Failed to send abort request to {url}: {e}")
            return url, False<|MERGE_RESOLUTION|>--- conflicted
+++ resolved
@@ -246,12 +246,8 @@
             next_update_threshold = update_step
             while (
                 self.finished_samples_count < self.target_batch_size
-<<<<<<< HEAD
+                and self.failed_samples_count < self.target_batch_size 
                 and self.skipped_sample_count < self.target_batch_size
-=======
-                and self.failed_samples_count < self.target_batch_size * max(self.config.max_retry_times, 1)
-                and self.skipped_sample_count < self.target_batch_size * max(self.config.max_retry_times, 1)
->>>>>>> d7cdad2f
             ):
                 if self.finished_samples_count >= next_update_threshold:
                     pbar.n = self.finished_samples_count
