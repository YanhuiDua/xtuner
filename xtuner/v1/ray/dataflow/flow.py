import asyncio
from pathlib import Path
from typing import Dict, List, Optional

import httpx
import ray
from cyclopts import Parameter
from pydantic import BaseModel, ConfigDict
from tqdm.auto import tqdm
from typing_extensions import Annotated

from xtuner.v1.data_proto.rl_data import RLDataFlowItem, check_dataflow_item
from xtuner.v1.ray.environment import SingleTurnEnvironment
from xtuner.v1.ray.rollout.controller import SampleParams
from xtuner.v1.ray.utils import create_task
from xtuner.v1.utils import get_logger

from .replay_buffer import ReplayBuffer, ReplayBufferConfig


class DataFlowConfig(BaseModel):
    """Data flow configuration for XTuner.

    Simple configuration for managing concurrent data generation workflows
    in reinforcement learning training.

    Args:
        env (str): Environment identifier. Defaults to "".
        max_concurrent (int): Maximum concurrent tasks. Defaults to 8.
        prompt_repeat_k (int): Times to repeat each prompt. Defaults to 1.
        global_batch_size (int): Target samples to collect. Defaults to 8.
        max_retry_times (int): Maximum retry attempts. Defaults to 1.
        enable_partial_rollout (int): Enable async mode (1) or disable (0). Defaults to 0.
        partial_rollout_step(int): allowed steps off for partial rollout. Defaults to 0.
        sample_params (SampleParams): Model sampling parameters. Defaults to SampleParams().

    **Examples:**

    Example configuration for dataflow::

        config = DataFlowConfig(
            env="test_env",
            max_concurrent=256,
            global_batch_size=1024,
            prompt_repeat_k=8,
            sample_params=SampleParams(max_tokens=2048),
        )
    """

    model_config = ConfigDict(extra="forbid")

    env: Annotated[
        str,
        Parameter(help="Environment name to set for the dataflow."),
    ] = ""
    max_concurrent: Annotated[
        Optional[int],
        Parameter(help="Maximum number of concurrent tasks."),
    ] = None
    max_retry_times: Annotated[
        int,
        Parameter(help="Maximum number of retry task for failed samples."),
    ] = 3
    prompt_repeat_k: Annotated[
        int,
        Parameter(help="Number of times to repeat each prompt."),
    ] = 1
    global_batch_size: Annotated[
        int,
        Parameter(help="Target number of samples to collect before stopping."),
    ] = 8
    enable_partial_rollout: Annotated[
        int, Parameter(help="Whether to enable async rollout_controller. 1 for enabled, 0 for disabled")
    ] = 0
    partial_rollout_step: Annotated[int, Parameter(help="Allowed steps off for partial rollout_controller.")] = 0
    sample_params: Annotated[SampleParams, Parameter(help="Parameters for sampling from the model.")] = SampleParams()
    extra_params: Annotated[Dict, Parameter(help="Extra parameters for rollout.")] = {}
    worker_log_dir: Annotated[Path, Parameter(help="Directory to save worker logs.")] = Path.cwd() / "work_dir"

    def __init__(self, **kwargs):
        super().__init__(**kwargs)
        self.worker_log_dir.mkdir(parents=True, exist_ok=True)


@ray.remote
class DataFlow:
    """A Ray actor that manages the data flow for reinforcement learning.

    This class is responsible for sampling prompts, interacting with the environment or to generate responses,
    processing the results, and storing them in a replay buffer. It orchestrates the asynchronous generation of
    training data.
    """

    def __init__(
        self,
        env: str,
        dataflow_cfg: DataFlowConfig,
        replay_buffer_cfg: ReplayBufferConfig,
        environment: SingleTurnEnvironment,
    ):
        """Initializes the DataFlow actor.

        Args:
            env (str): The name of the environment.
            dataflow_cfg (DataFlowConfig): Configuration for the data flow.
            replay_buffer_cfg (ReplayBufferConfig): Configuration for the
                replay buffer.
            environment (EnvController): The environment controller actor.
            postprocessor (Optional[Callable]): An optional function to
                post-process the generated samples.
        """
        self.env = env
        self.config = dataflow_cfg
        replay_buffer_cfg.worker_log_dir = self.config.worker_log_dir
        self.replay_buffer = ReplayBuffer.remote(  # type: ignore[attr-defined]
            replay_buffer_cfg,
            enable_partial_rollout=self.config.enable_partial_rollout,
            partial_rollout_step=self.config.partial_rollout_step,
        )
        self.env_controller = environment
        self.send_samples_count = 0
        self.finished_samples_count = 0
        self.unfinished_samples_count = 0
        self.failed_samples_count = 0
<<<<<<< HEAD
        self.sample_from_expired_storage = False
=======
        self.skipped_sample_count = 0
>>>>>>> 979aa464
        self.logger = get_logger(log_dir=self.config.worker_log_dir, tag="DataFlow")
        self.target_batch_size = self.config.global_batch_size
        self.logger.info(f"DataFlowConfig:\n{self.config.model_dump_json(indent=2)}")
        rollout_info = ray.get(self.env_controller.get_rollout_info.remote())  # type: ignore[attr-defined]
        self.worker_url_list = list(rollout_info["server_url_dict"].values())
        self.logger.info(f"DataFlow connected to active rollout workers url: {self.worker_url_list}")
        rollout_config = rollout_info["rollout_config"]
        max_concurrent = int(
            (
                rollout_config.rollout_max_batch_size_per_instance
                * len(self.worker_url_list)
                / self.config.prompt_repeat_k
            )
            * rollout_config.allow_over_concurrency_ratio
        )

        if self.config.max_concurrent is None:
            self.config.max_concurrent = max_concurrent
            self.logger.info(
                f"Set Dataflow max_concurrent to {self.config.max_concurrent} based on rollout max batch size and number of workers."
            )
        else:
            self.logger.warning(
                f"Dataflow max_concurrent is set to {self.config.max_concurrent}, we proposed to set max_concurrent to {max_concurrent} based on rollout_max_batch_size_per_instance."
            )
        self.enable_partial_rollout = self.config.enable_partial_rollout

    def _reset_internal_states_on_step(
        self,
        global_batch_size: Optional[int] = None,
        sample_params: Optional[SampleParams] = None,
        extra_params: Optional[Dict] = None,
    ):
        """Resets all internal state variables of DataFlow."""
        self.send_samples_count = 0
        self.finished_samples_count = 0
        self.unfinished_samples_count = 0
        self.failed_samples_count = 0
        self.logger.info(
            f"global_batch_size: {global_batch_size}, sample_params: {sample_params}, extra_params: {extra_params}"
        )
        if global_batch_size and global_batch_size > 0:
            self.target_batch_size = global_batch_size
        self.sample_params = sample_params if sample_params else self.config.sample_params
        self.extra_params = extra_params if extra_params else self.config.extra_params
        self.sample_from_expired_storage = (
            ray.get(self.replay_buffer.get_expired_samples.remote()) >= self.target_batch_size
        )
        self.enable_partial_rollout = (
            0 if self.sample_from_expired_storage else self.config.enable_partial_rollout
        )
        logger_msg = (
            f"DataFlow internal states reset for new run: target_batch_size={self.target_batch_size}, "
            f"sample_params: {self.config.sample_params}, extra_params: {self.config.extra_params}, "
            f"sample_from_expired_storage={self.sample_from_expired_storage}, enable_partial_rollout={self.enable_partial_rollout}."
        )
        self.logger.info(logger_msg)

    def get_train_dataset_length(self):
        """Gets the length of the training dataset from the replay buffer."""
        return ray.get(self.replay_buffer.get_train_dataset_length.remote())

    async def worker_task(self, group_samples_for_retry: Optional[List[RLDataFlowItem]] = None):
        """A single worker task to generate and process a group of samples.

        This task performs the following steps:
        1. Samples a prompt from the replay buffer (or uses a sample for retry).
        2. Calls the environment controller or rollout controller to generate a response.
        3. Post-processes the generated samples use default postprocessor and custom postprocessor.
        4. Adds the filtered samples to the replay buffer.

        Args:
            group_samples_for_retry (Optional[List[RLDataFlowItem]]): A group
                of samples to retry if a previous attempt failed. Defaults to
                None.

        Returns:
            Optional[List[RLDataFlowItem]]: The group of samples if the task
            fails and needs to be retried, otherwise None.
        """
        # step 1: sample
        # TODO(@duanyanhui): More fine-grained control over group data generation:
        # Pass n to the inference engine to ensure that the same data is processed by the same server, improving efficiency
        # Resend only the failed prompts in a group when retrying worker_task to avoid wasted computation resources."
        if group_samples_for_retry is None or len(group_samples_for_retry) == 0:
            group_data_items = await self.replay_buffer.sample.remote(  # type: ignore[attr-defined]
                self.env,
                self.enable_partial_rollout,
                self.config.prompt_repeat_k,
                self.sample_from_expired_storage,
            )
            self.send_samples_count += 1
            self.logger.debug(
                f"[ROLLOUT] Get 1 sample and dataflow have sent {self.send_samples_count} to rollout_controller"
            )
            assert group_data_items is not None and len(group_data_items) > 0, "Sampled group data items is empty."
        else:
            group_data_items = group_samples_for_retry
            for data_item in group_samples_for_retry:
                data_item.extra_info.retry_times += 1

        # step 2: env generate
        group_data_items = await self.env_controller.run.remote(  # type: ignore[attr-defined]
            group_data_items, sample_params=self.sample_params, extra_params=self.extra_params
        )
        check_result, msg = check_dataflow_item(group_data_items)
        if not check_result:
            self.logger.warning(
                f"Dataflow item check failed because {msg} for {group_data_items[0].uid.action_id} response {group_data_items[0].env.rollout}. Returning meta for retry."
            )
            return group_data_items
        if any(item.env.rollout.finish_reason == "skipped" for item in group_data_items):
            self.logger.warning(
                f"Bad request for {group_data_items[0].uid.action_id} response. Skipping this request."
            )
            self.logger.debug(f"Worker task skipped successfully for {group_data_items[0].uid.action_id}.")
            self.skipped_sample_count += 1
            return

        # step 3: filter
        filtered_group_data_items = await self.replay_buffer.post_processor.remote(group_data_items)  # type: ignore[attr-defined]

        # step 4: add to replay buffer
        await self.replay_buffer.add.remote(filtered_group_data_items)  # type: ignore[attr-defined]

        self.logger.debug(f"Worker task completed successfully for {group_data_items[0].uid.action_id}.")

    async def concurrent_task_runner(self):
        """Orchestrates the concurrent execution of worker tasks to generate a
        batch of training data.

        This method manages a pool of asynchronous worker tasks to collect a
        specified number of samples (`self.global_batch_size`). It handles
        task scheduling, retries for failed tasks, and progress tracking.

        The process is as follows:
        1.  Continuously spawns new `worker_task` instances until the
            number of in-flight tasks reaches `self.config.max_concurrent`.
        2.  Uses `asyncio.wait` to efficiently handle completed tasks.
        3.  If a task fails but is retryable, it is rescheduled with the same
            data, up to `self.config.max_retry_times`.
        4.  If a task fails permanently, it is logged and counted.
        5.  A progress bar (`tqdm`) is updated as samples are successfully
            processed.
        6.  Once `global_batch_size` is reached, the environment controller is
            paused, and the method waits for any remaining tasks to finish
            before completing.
        """
        waiting_tasks = set()
        with tqdm(total=self.target_batch_size, desc="rollout_controller for training samples") as pbar:
            update_step = max(1, int(self.target_batch_size * 0.01))
            next_update_threshold = update_step
            while (
                self.finished_samples_count < self.target_batch_size
                and self.failed_samples_count < self.target_batch_size
                and self.skipped_sample_count < self.target_batch_size
            ):
                if self.finished_samples_count >= next_update_threshold:
                    pbar.n = self.finished_samples_count
                    pbar.refresh()
                    next_update_threshold += update_step
                while len(waiting_tasks) < self.config.max_concurrent:
                    # In async mode, we keep spawning. In sync mode, we stop if we have enough tasks in flight.
                    if (
                        not self.enable_partial_rollout
                        and self.finished_samples_count + len(waiting_tasks) >= self.target_batch_size
                    ):
                        break
                    task = create_task(self.worker_task())
                    waiting_tasks.add(task)

                done_tasks, pending_tasks = await asyncio.wait(
                    waiting_tasks, timeout=0.1, return_when=asyncio.FIRST_COMPLETED
                )
                for task in done_tasks:
                    result = task.result()
                    if result is not None:
                        if result[0].extra_info.retry_times < self.config.max_retry_times:
                            # If the retry count is less than max_retry_times, retry the task
                            self.logger.info(
                                f"Retrying task for {result[0].uid.action_id}. Retry count: {result[0].extra_info.retry_times}"
                            )
                            retry_task = create_task(self.worker_task(group_samples_for_retry=result))
                            pending_tasks.add(retry_task)
                        else:
                            self.failed_samples_count += 1
                            self.logger.error(
                                f"Max retry reached for {result[0].uid.action_id}. Not retrying. Current failed count: {self.failed_samples_count}"
                            )
                self.finished_samples_count = ray.get(self.replay_buffer.get_completed_samples.remote())
                waiting_tasks = pending_tasks

            pbar.n = self.finished_samples_count
            pbar.refresh()

        if self.finished_samples_count >= self.target_batch_size:
            self.logger.info("Target batch size reached. Pausing env controller.")
        if self.failed_samples_count >= self.target_batch_size or self.skipped_sample_count >= self.target_batch_size:
            self.logger.info("Max failed samples reached. Pausing env controller.")

        # NOTE: Directly send pause requests to rollout workers because calling `rollout_controller.pause()`
        # would be queued behind many worker tasks, causing a significant delay.
        if self.enable_partial_rollout:
            await self.pause()
            while len(waiting_tasks) > 0:
                done_tasks, pending_tasks = await asyncio.wait(
                    waiting_tasks, timeout=0.1, return_when=asyncio.FIRST_COMPLETED
                )
                if len(pending_tasks) > 0:
                    await self.pause()
                waiting_tasks = pending_tasks
            self.logger.info("All worker tasks have completed after pausing env controller.")

        if self.finished_samples_count >= self.target_batch_size:
            self.unfinished_samples_count = ray.get(self.replay_buffer.get_interrupted_samples.remote())
            self.logging_replaybuffer_state()

    async def _send_abort_request(self, client, url, timeout):
        worker_url = f"{url}/abort_request"
        try:
            response = await client.post(worker_url, json={"abort_all": True}, timeout=timeout)
            response.raise_for_status()
            self.logger.debug(f"Successfully sent abort request to {url}")
            return url, True
        except Exception as e:
            self.logger.error(f"Failed to send abort request to {url}: {e}")
            return url, False

    async def pause(self, timeout: float = 60.0):
        """Asynchronously sends abort requests to all rollout workers."""
        if not self.worker_url_list:
            self.logger.info("No active rollout workers to pause.")
            return

        async with httpx.AsyncClient() as client:
            tasks = [self._send_abort_request(client, url, timeout=timeout) for url in self.worker_url_list]
            results = await asyncio.gather(*tasks)

        failed_workers = [url for url, success in results if not success]
        succeeded_count = len(self.worker_url_list) - len(failed_workers)

        if failed_workers:
            self.logger.warning(
                f"Abort requests completed. Succeeded: {succeeded_count}, "
                f"Failed: {len(failed_workers)}. Failed workers: {failed_workers}"
            )
        else:
            self.logger.debug(f"All {succeeded_count} abort requests sent successfully.")

    async def run(
        self,
        num: Optional[int] = None,
        sample_params: Optional[SampleParams] = None,
        extra_params: Optional[Dict] = None,
        dump: bool = False,
        dump_path: Optional[str] = None,
        resume: bool = False,
        resume_path: Optional[str] = None,
    ):
        """Starts the data generation process.

        This method resets the internal state and runs the concurrent task
        runner to collect a new batch of samples.

        Returns:
            List[RLDataFlowItem]: A list of collected training samples.
        """
        ray.get(self.env_controller.restart.remote())  # type: ignore[attr-defined]
<<<<<<< HEAD
        self._reset_internal_states_on_step(
            global_batch_size=num, sample_params=sample_params, extra_params=extra_params
        )
        ray.get(self.replay_buffer.refresh_completed_states_on_step.remote(self.sample_from_expired_storage))
        self.logging_replaybuffer_state()
        assert dump is False, "dump is not supported yet."
        assert resume is False, "resume is not supported yet."
=======
        self.send_samples_count = 0
        self.finished_samples_count = 0
        self.unfinished_samples_count = 0
        self.failed_samples_count = 0
        self.skipped_sample_count = 0
        self.target_batch_size = num if num and num > 0 else self.config.global_batch_size
        self.logger.info(f"Start generate dataflow and target batch size set to {self.target_batch_size}.")
        self.sample_params = sample_params if sample_params else self.config.sample_params
        self.extra_params = extra_params if extra_params else self.config.extra_params
        self.logger.info(f"Sample parameters set to {self.sample_params}.")

>>>>>>> 979aa464
        if resume:
            assert resume_path, "Resuming is enabled but no resume path is provided."
            self.logger.info(f"Resuming replay buffer from {resume_path}")
            await self.replay_buffer.resume.remote(resume_path)

        await self.concurrent_task_runner()

        if dump:
            assert dump_path, "Dumping is enabled but no dump path is provided."
            self.logger.info(f"Dump replay buffer from {dump_path}")
            await self.replay_buffer.dump.remote(dump_path)

        return await self.replay_buffer.get_samples.remote(self.target_batch_size)  # type: ignore[attr-defined]

    def logging_replaybuffer_state(self, logging_msg: Optional[str] = None):
        status = self.get_replaybuffer_status()
        logging_msg = logging_msg if logging_msg else ""
        logging_msg += f"ReplayBuffer Status: {status}"
        self.logger.info(logging_msg)

    def get_replaybuffer_status(self):
        return ray.get(self.replay_buffer.status.remote())

    def clear_replaybuffer(self):
        return ray.get(self.replay_buffer.clear.remote())<|MERGE_RESOLUTION|>--- conflicted
+++ resolved
@@ -122,11 +122,8 @@
         self.finished_samples_count = 0
         self.unfinished_samples_count = 0
         self.failed_samples_count = 0
-<<<<<<< HEAD
         self.sample_from_expired_storage = False
-=======
         self.skipped_sample_count = 0
->>>>>>> 979aa464
         self.logger = get_logger(log_dir=self.config.worker_log_dir, tag="DataFlow")
         self.target_batch_size = self.config.global_batch_size
         self.logger.info(f"DataFlowConfig:\n{self.config.model_dump_json(indent=2)}")
@@ -165,6 +162,7 @@
         self.finished_samples_count = 0
         self.unfinished_samples_count = 0
         self.failed_samples_count = 0
+        self.skipped_sample_count = 0
         self.logger.info(
             f"global_batch_size: {global_batch_size}, sample_params: {sample_params}, extra_params: {extra_params}"
         )
@@ -175,9 +173,7 @@
         self.sample_from_expired_storage = (
             ray.get(self.replay_buffer.get_expired_samples.remote()) >= self.target_batch_size
         )
-        self.enable_partial_rollout = (
-            0 if self.sample_from_expired_storage else self.config.enable_partial_rollout
-        )
+        self.enable_partial_rollout = 0 if self.sample_from_expired_storage else self.config.enable_partial_rollout
         logger_msg = (
             f"DataFlow internal states reset for new run: target_batch_size={self.target_batch_size}, "
             f"sample_params: {self.config.sample_params}, extra_params: {self.config.extra_params}, "
@@ -395,7 +391,6 @@
             List[RLDataFlowItem]: A list of collected training samples.
         """
         ray.get(self.env_controller.restart.remote())  # type: ignore[attr-defined]
-<<<<<<< HEAD
         self._reset_internal_states_on_step(
             global_batch_size=num, sample_params=sample_params, extra_params=extra_params
         )
@@ -403,19 +398,6 @@
         self.logging_replaybuffer_state()
         assert dump is False, "dump is not supported yet."
         assert resume is False, "resume is not supported yet."
-=======
-        self.send_samples_count = 0
-        self.finished_samples_count = 0
-        self.unfinished_samples_count = 0
-        self.failed_samples_count = 0
-        self.skipped_sample_count = 0
-        self.target_batch_size = num if num and num > 0 else self.config.global_batch_size
-        self.logger.info(f"Start generate dataflow and target batch size set to {self.target_batch_size}.")
-        self.sample_params = sample_params if sample_params else self.config.sample_params
-        self.extra_params = extra_params if extra_params else self.config.extra_params
-        self.logger.info(f"Sample parameters set to {self.sample_params}.")
-
->>>>>>> 979aa464
         if resume:
             assert resume_path, "Resuming is enabled but no resume path is provided."
             self.logger.info(f"Resuming replay buffer from {resume_path}")
