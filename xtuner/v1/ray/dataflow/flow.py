--- conflicted
+++ resolved
@@ -143,12 +143,9 @@
         """
         try:
             # step 1: sample
-<<<<<<< HEAD
-=======
             # TODO(@duanyanhui): More fine-grained control over group data generation:
             # Pass n to the inference engine to ensure that the same data is processed by the same server, improving efficiency
             # Resend only the failed prompts in a group when retrying worker_task to avoid wasted computation resources."
->>>>>>> fda1fe19
             if group_samples_for_retry is None or len(group_samples_for_retry) == 0:
                 with timer("sample", self.timer_dict):
                     group_data_items = await self.replay_buffer.sample.remote(  # type: ignore[attr-defined]
